--- conflicted
+++ resolved
@@ -296,7 +296,6 @@
             return "Failed to disconnect the player."
 
         self.set_latest_action(f"Disconnected by {user.display_name}")
-<<<<<<< HEAD
         await self.update_setup_embed(
             guild,
             player,
@@ -313,18 +312,6 @@
             ),
         )
 
-=======
-        await self.update_setup_embed(guild, player, embed=self.create_default_embed(), view=PlayerControlView(
-                        self,
-                        player,
-                        disabled_buttons=[
-                            ControlButton.LEAVE,
-                            ControlButton.PAUSE_RESUME,
-                            ControlButton.SKIP,
-                            ControlButton.SHUFFLE,
-                        ]))
-        
->>>>>>> 3ef34270
         return "Disconnected the player."
 
     async def handle_shuffle_action(
